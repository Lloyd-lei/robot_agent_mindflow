--- conflicted
+++ resolved
@@ -24,11 +24,7 @@
 
 > 💡 **新功能：** 现在支持 Ollama 本地模型！一行配置即可切换 OpenAI 和 Ollama。
 
-<<<<<<< HEAD
-**由于 ASR 推理成本过高，以及整个 ASR + VAD + 打断过于负责，因此与 llm + tts 解藕**
-=======
-**由于ASR推理成本过高，以及整个ASR + VAD + 打断过于复杂，因此与llm + tts解藕**
->>>>>>> 1bbc04a7
+**由于 ASR 推理成本过高，以及整个 ASR + VAD + 打断过于复杂，因此与 llm + tts 解藕**
 
 ### ✨ 核心特性
 
